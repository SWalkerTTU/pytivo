import transcode, os, socket, re, urllib, zlib
from Cheetah.Template import Template
from plugin import Plugin, quote, unquote
from urlparse import urlparse
from xml.sax.saxutils import escape
from lrucache import LRUCache
from UserDict import DictMixin
from datetime import datetime, timedelta
import config
import time
import mind
import logging

SCRIPTDIR = os.path.dirname(__file__)

CLASS_NAME = 'Video'

extfile = os.path.join(SCRIPTDIR, 'video.ext')
try:
    extensions = file(extfile).read().split()
except:
    extensions = None

if config.getHack83():
    logging.getLogger('pyTivo.hack83').info('Hack83 is enabled.')

class Video(Plugin):

    CONTENT_TYPE = 'x-container/tivo-videos'

    # Used for 8.3's broken requests
    count = 0
    request_history = {}

    def pre_cache(self, full_path):
        if Video.video_file_filter(self, full_path):
            transcode.supported_format(full_path)

    def video_file_filter(self, full_path, type=None):
        if os.path.isdir(full_path):
            return True
        if extensions:
            return os.path.splitext(full_path)[1].lower() in extensions
        else:
            return transcode.supported_format(full_path)

    def hack(self, handler, query, subcname):
        logger = logging.getLogger('pyTivo.hack83')
        logger.debug('new request ------------------------')
        logger.debug('TiVo request is: \n%s' % query)
        queryAnchor = ''
        rightAnchor = ''
        leftAnchor = ''
        tsn = handler.headers.getheader('tsn', '')

        # not a tivo
        if not tsn:
            logger.debug('this was not a TiVo request. Using default tsn.')
            tsn = '123456789'

        # this breaks up the anchor item request into seperate parts
        if 'AnchorItem' in query and query['AnchorItem'] != ['Hack8.3']:
            queryAnchor = urllib.unquote_plus(''.join(query['AnchorItem']))
            if queryAnchor.find('Container=') >= 0:
                # This is a folder
                queryAnchor = queryAnchor.split('Container=')[-1]
            else:
                # This is a file
                queryAnchor = queryAnchor.split('/', 1)[-1]
            leftAnchor, rightAnchor = queryAnchor.rsplit('/', 1)
            logger.debug('queryAnchor:%s \n leftAnchor:%s\n rightAnchor: %s' %
                            (queryAnchor, leftAnchor, rightAnchor))
        try:
            path, state = self.request_history[tsn]
        except KeyError:
            # Never seen this tsn, starting new history
            logger.debug('New TSN.')
            path = []
            state = {}
            self.request_history[tsn] = (path, state)
            state['query'] = query
            state['page'] = ''
            state['time'] = int(time.time()) + 1000

        logger.debug('our saved request is: \n%s' % state['query'])

        current_folder = subcname.split('/')[-1]

        # Begin figuring out what the request TiVo sent us means
        # There are 7 options that can occur

        # 1. at the root - This request is always accurate
        if len(subcname.split('/')) == 1:
            logger.debug('we are at the root. Saving query, Clearing state[page].')
            path[:] = [current_folder]
            state['query'] = query
            state['page'] = ''
            return query, path

        # 2. entering a new folder
        # If there is no AnchorItem in the request then we must be
        # entering a new folder.
        if 'AnchorItem' not in query:
            logger.debug('we are entering a new folder. Saving query, setting time, setting state[page].')
            path[:] = subcname.split('/')
            state['query'] = query
            state['time'] = int(time.time())
            files, total, start = self.get_files(handler, query,
                                                 self.video_file_filter)
            if files:
                state['page'] = files[0]
            else:
                state['page'] = ''
            return query, path

        # 3. Request a page after pyTivo sent a 302 code
        # we know this is the proper page
        if ''.join(query['AnchorItem']) == 'Hack8.3':
            logger.debug('requested page from 302 code. Returning saved query.')
            return state['query'], path

        # 4. this is a request for a file
        if 'ItemCount' in query and int(''.join(query['ItemCount'])) == 1:
            logger.debug('requested a file')
            # Everything in this request is right except the container
            query['Container'] = ['/'.join(path)]
            state['page'] = ''
            return query, path

        # All remaining requests could be a second erroneous request for
        # each of the following we will pause to see if a correct
        # request is coming right behind it.

        # Sleep just in case the erroneous request came first this
        # allows a proper request to be processed first
        logger.debug('maybe erroneous request, sleeping.')
        time.sleep(.25)

        # 5. scrolling in a folder
        # This could be a request to exit a folder or scroll up or down
        # within the folder
        # First we have to figure out if we are scrolling
        if 'AnchorOffset' in query:
            logger.debug('Anchor offset was in query. leftAnchor needs to match %s' % '/'.join(path))
            if leftAnchor == str('/'.join(path)):
                logger.debug('leftAnchor matched.')
                query['Container'] = ['/'.join(path)]
                files, total, start = self.get_files(handler, query,
                                                     self.video_file_filter)
                logger.debug('saved page is=%s top returned file is= %s' % (state['page'], files[0]))
                # If the first file returned equals the top of the page
                # then we haven't scrolled pages
                if files[0] != str(state['page']):
                    logger.debug('this is scrolling within a folder.')
                    state['page'] = files[0]
                    return query, path

        # The only remaining options are exiting a folder or this is a
        # erroneous second request.

        # 6. this an extraneous request
        # this came within a second of a valid request; just use that
        # request.
        if (int(time.time()) - state['time']) <= 1:
            logger.debug('erroneous request, send a 302 error')
            return None, path

        # 7. this is a request to exit a folder
        # this request came by itself; it must be to exit a folder
        else:
            logger.debug('over 1 second must be request to exit folder')
            path.pop()
            state['query'] = {'Command': query['Command'],
                              'SortOrder': query['SortOrder'],
                              'ItemCount': query['ItemCount'],
                              'Filter': query['Filter'],
                              'Container': ['/'.join(path)]}
            files, total, start = self.get_files(handler, state['query'],
                                                 self.video_file_filter)
            if files:
                state['page'] = files[0]
            else:
                state['page'] = ''
            return None, path

        # just in case we missed something.
        logger.debug('ERROR, should not have made it here Trying to recover.')
        return state['query'], path

    def send_file(self, handler, container, name):
        if handler.headers.getheader('Range') and \
           handler.headers.getheader('Range') != 'bytes=0-':
            handler.send_response(206)
            handler.send_header('Connection', 'close')
            handler.send_header('Content-Type', 'video/x-tivo-mpeg')
            handler.send_header('Transfer-Encoding', 'chunked')
            handler.end_headers()
            handler.wfile.write("\x30\x0D\x0A")
            return

        tsn = handler.headers.getheader('tsn', '')

        o = urlparse("http://fake.host" + handler.path)
        path = unquote(o[2])
        handler.send_response(200)
        handler.end_headers()
        transcode.output_video(container['path'] + path[len(name) + 1:],
                               handler.wfile, tsn)

    def __isdir(self, full_path):
        return os.path.isdir(full_path)

    def __duration(self, full_path):
        return transcode.video_info(full_path)[4]

    def __total_items(self, full_path):
        count = 0
        try:
            for file in os.listdir(full_path):
                if file.startswith('.'):
                    continue
                file = os.path.join(full_path, file)
                if os.path.isdir(file):
                    count += 1
                elif extensions:
                    if os.path.splitext(file)[1].lower() in extensions:
                        count += 1
                elif file in transcode.info_cache:
                    if transcode.supported_format(file):
                        count += 1
        except:
            pass
        return count

    def __est_size(self, full_path, tsn = ''):
        # Size is estimated by taking audio and video bit rate adding 2%

        if transcode.tivo_compatable(full_path, tsn):
            # Is TiVo-compatible mpeg2
            return int(os.stat(full_path).st_size)
        else:
            # Must be re-encoded
            if config.getAudioCodec(tsn) == None:
                audioBPS = config.getMaxAudioBR(tsn)*1000
            else:
                audioBPS = config.strtod(config.getAudioBR(tsn))
            videoBPS = config.strtod(transcode.select_videostr(full_path, tsn)) 
            bitrate =  audioBPS + videoBPS
            return int((self.__duration(full_path) / 1000) *
                       (bitrate * 1.02 / 8))

    def __getMetadataFromTxt(self, full_path):
        metadata = {}

        default_meta = os.path.join(os.path.split(full_path)[0], 'default.txt')
        standard_meta = full_path + '.txt'
        subdir_meta = os.path.join(os.path.dirname(full_path), '.meta',
                                   os.path.basename(full_path)) + '.txt'

        for metafile in (default_meta, standard_meta, subdir_meta):
            metadata.update(self.__getMetadataFromFile(metafile))

        return metadata

    def __getMetadataFromFile(self, file):
        metadata = {}

        if os.path.exists(file):
            for line in open(file):
                if line.strip().startswith('#'):
                    continue
                if not ':' in line:
                    continue

                key, value = line.split(':', 1)
                key = key.strip()
                value = value.strip()

                if key.startswith('v'):
                    if key in metadata:
                        metadata[key].append(value)
                    else:
                        metadata[key] = [value]
                else:
                    metadata[key] = value

        return metadata

    def metadata_basic(self, full_path):
        metadata = {}

        base_path, title = os.path.split(full_path)
        ctime = os.stat(full_path).st_ctime
        if (ctime < 0): ctime = 0
        originalAirDate = datetime.fromtimestamp(ctime)

        metadata['title'] = '.'.join(title.split('.')[:-1])
        metadata['seriesTitle'] = metadata['title'] # default to the filename
        metadata['originalAirDate'] = originalAirDate.isoformat()

        metadata.update(self.__getMetadataFromTxt(full_path))

        return metadata

    def metadata_full(self, full_path, tsn=''):
        metadata = {}
<<<<<<< HEAD
=======
        metadata.update(self.metadata_basic(full_path))
>>>>>>> 0ae4e36c

        now = datetime.utcnow()

        duration = self.__duration(full_path)
        duration_delta = timedelta(milliseconds = duration)

        metadata['time'] = now.isoformat()
        metadata['startTime'] = now.isoformat()
        metadata['stopTime'] = (now + duration_delta).isoformat()
        metadata['size'] = self.__est_size(full_path, tsn)
        metadata['duration'] = duration
        metadata.update(self.__metadata_basic(full_path))

        min = duration_delta.seconds / 60
        sec = duration_delta.seconds % 60
        hours = min / 60
        min = min % 60
        metadata['iso_duration'] = 'P' + str(duration_delta.days) + \
                                   'DT' + str(hours) + 'H' + str(min) + \
                                   'M' + str(sec) + 'S'
        return metadata

    def QueryContainer(self, handler, query):
        tsn = handler.headers.getheader('tsn', '')
        subcname = query['Container'][0]

        # If you are running 8.3 software you want to enable hack83
        # in the config file
        if config.getHack83():
            logger = logging.getLogger('pyTivo.hack83')
            logger.debug('=' * 73)
            query, hackPath = self.hack(handler, query, subcname)
            hackPath = '/'.join(hackPath)
            logger.debug('Tivo said: %s || Hack said: %s' % (subcname, hackPath))
            subcname = hackPath

            if not query:
                logger.debug('sending 302 redirect page')
                handler.send_response(302)
                handler.send_header('Location ', 'http://' +
                                    handler.headers.getheader('host') +
                                    '/TiVoConnect?Command=QueryContainer&' +
                                    'AnchorItem=Hack8.3&Container=' + quote(hackPath))
                handler.end_headers()
                return

        # End hack mess

        cname = subcname.split('/')[0]

        if not handler.server.containers.has_key(cname) or \
           not self.get_local_path(handler, query):
            handler.send_response(404)
            handler.end_headers()
            return

        container = handler.server.containers[cname]
        precache = container.get('precache', 'False').lower() == 'true'

        files, total, start = self.get_files(handler, query,
                                             self.video_file_filter)

        videos = []
        local_base_path = self.get_local_base_path(handler, query)
        for file in files:
            mtime = os.stat(file).st_mtime
            if (mtime < 0): mtime = 0
            mtime = datetime.fromtimestamp(mtime)
            video = VideoDetails()
            video['captureDate'] = hex(int(time.mktime(mtime.timetuple())))
            video['name'] = os.path.split(file)[1]
            video['path'] = file
            video['part_path'] = file.replace(local_base_path, '', 1)
            if not video['part_path'].startswith(os.path.sep):
                video['part_path'] = os.path.sep + video['part_path']
            video['title'] = os.path.split(file)[1]
            video['is_dir'] = self.__isdir(file)
            if video['is_dir']:
                video['small_path'] = subcname + '/' + video['name']
                video['total_items'] = self.__total_items(file)
            else:
                if precache or len(files) == 1 or file in transcode.info_cache:
                    video['valid'] = transcode.supported_format(file)
                    if video['valid']:
                        video.update(self.metadata_full(file, tsn))
                else:
                    video['valid'] = True
                    video.update(self.metadata_basic(file))

            videos.append(video)

        handler.send_response(200)
        handler.end_headers()
        t = Template(file=os.path.join(SCRIPTDIR,'templates', 'container.tmpl'))
        t.container = cname
        t.name = subcname
        t.total = total
        t.start = start
        t.videos = videos
        t.quote = quote
        t.escape = escape
        t.crc = zlib.crc32
        t.guid = config.getGUID()
        t.tivos = handler.tivos
        handler.wfile.write(t)

    def TVBusQuery(self, handler, query):
        tsn = handler.headers.getheader('tsn', '')
        file = query['File'][0]
        path = self.get_local_path(handler, query)
        file_path = path + file

        file_info = VideoDetails()
        file_info['valid'] = transcode.supported_format(file_path)
        if file_info['valid']:
            file_info.update(self.metadata_full(file_path, tsn))

        handler.send_response(200)
        handler.end_headers()
        t = Template(file=os.path.join(SCRIPTDIR,'templates', 'TvBus.tmpl'))
        t.video = file_info
        t.escape = escape
        handler.wfile.write(t)

    def XSL(self, handler, query):
        file = open(os.path.join(SCRIPTDIR, 'templates', 'container.xsl'))
        handler.send_response(200)
        handler.end_headers()
        handler.wfile.write(file.read())


    def Push(self, handler, query):
        file = unquote(query['File'][0])
        tsn = query['tsn'][0]
        path = self.get_local_path(handler, query)
        file_path = path + file

        file_info = VideoDetails()
        file_info['valid'] = transcode.supported_format(file_path)
        if file_info['valid']:
            file_info.update(self.metadata_full(file_path, tsn))

        import socket
        s = socket.socket(socket.AF_INET, socket.SOCK_DGRAM)
        s.connect(('tivo.com',123))
        ip = s.getsockname()[0]
        container = quote(query['Container'][0].split('/')[0])
        port = config.getPort()

        url = 'http://%s:%s/%s%s' % (ip, port, container, quote(file))

        try:
            m = mind.getMind()
            m.pushVideo(
                tsn = tsn,
                url = url,
                description = file_info['description'],
                duration = file_info['duration'] / 1000,
                size = file_info['size'],
                title = file_info['title'],
                subtitle = file_info['name'])
        except Exception, e:
            import traceback
            handler.send_response(500)
            handler.end_headers()
            handler.wfile.write('%s\n\n%s' % (e, traceback.format_exc() ))
            raise

        referer = handler.headers.getheader('Referer')
        handler.send_response(302)
        handler.send_header('Location', referer)
        handler.end_headers()


class VideoDetails(DictMixin):

    def __init__(self, d=None):
        if d:
            self.d = d
        else:
            self.d = {}

    def __getitem__(self, key):
        if key not in self.d:
            self.d[key] = self.default(key)
        return self.d[key]

    def __contains__(self, key):
        return True

    def __setitem__(self, key, value):
        self.d[key] = value

    def __delitem__(self):
        del self.d[key]

    def keys(self):
        return self.d.keys()

    def __iter__(self):
        return self.d.__iter__()

    def iteritems(self):
        return self.d.iteritems()

    def default(self, key):
        defaults = {
            'showingBits' : '0',
            'episodeNumber' : '0',
            'displayMajorNumber' : '0',
            'displayMinorNumber' : '0',
            'isEpisode' : 'true',
            'colorCode' : ('COLOR', '4'),
            'showType' : ('SERIES', '5'),
            'tvRating' : ('NR', '7')
        }
        if key in defaults:
            return defaults[key]
        elif key.startswith('v'):
            return []
        else:
            return ''<|MERGE_RESOLUTION|>--- conflicted
+++ resolved
@@ -304,10 +304,6 @@
 
     def metadata_full(self, full_path, tsn=''):
         metadata = {}
-<<<<<<< HEAD
-=======
-        metadata.update(self.metadata_basic(full_path))
->>>>>>> 0ae4e36c
 
         now = datetime.utcnow()
 
