import os, socket, re, sys, ConfigParser, config, time
import urllib2, cookielib, thread, buildhelp
from xml.dom import minidom
from ConfigParser import NoOptionError
from Cheetah.Template import Template
from plugin import Plugin
from urllib import unquote_plus, quote, unquote
from urlparse import urlparse
from xml.sax.saxutils import escape
from lrucache import LRUCache
import logging

SCRIPTDIR = os.path.dirname(__file__)

CLASS_NAME = 'Admin'

p = os.path.dirname(__file__)
p = p.split(os.path.sep)
p.pop()
p.pop()
p = os.path.sep.join(p)
config_file_path = os.path.join(p, 'pyTivo.conf')

status = {} #Global variable to control download threads
tivo_cache = {} #Cache of TiVo NPL

class Admin(Plugin):
    CONTENT_TYPE = 'text/html'

    def Reset(self, handler, query):
        config.reset()
        handler.server.reset()
        if 'last_page' in query:
            last_page = query['last_page'][0]
        else:
            last_page = 'Admin'

        subcname = query['Container'][0]
        cname = subcname.split('/')[0]
        handler.send_response(200)
        handler.end_headers()
        t = Template(file=os.path.join(SCRIPTDIR,'templates', 'redirect.tmpl'))
        t.container = cname
        t.time = '3'
        t.url = '/TiVoConnect?Command='+ last_page +'&Container=' + quote(cname)
        t.text = '<h3>The pyTivo Server has been soft reset.</h3>  <br>pyTivo has reloaded the pyTivo.conf'+\
                 'file and all changed should now be in effect. <br> The'+ \
                 '<a href="/TiVoConnect?Command='+ quote(last_page) +'&Container='+ quote(cname) +'"> previous</a> page will reload in 3 seconds.'
        handler.wfile.write(t)
        logging.getLogger('pyTivo.admin').info('The pyTivo Server has been soft reset.')

    def Admin(self, handler, query):
        #Read config file new each time in case there was any outside edits
        config = ConfigParser.ConfigParser()
        config.read(config_file_path)

        shares_data = []
        for section in config.sections():
            if not(section.startswith('_tivo_') or section.startswith('Server')):
                if not(config.has_option(section,'type')):
                    shares_data.append((section, dict(config.items(section, raw=True))))
                elif config.get(section,'type').lower() != 'admin':
                    shares_data.append((section, dict(config.items(section, raw=True))))

        subcname = query['Container'][0]
        cname = subcname.split('/')[0]
        handler.send_response(200)
        handler.end_headers()
        t = Template(file=os.path.join(SCRIPTDIR,'templates', 'settings.tmpl'))
        t.container = cname
        t.quote = quote
        t.server_data = dict(config.items('Server', raw=True))
        t.server_known = buildhelp.getknown('server')
        t.shares_data = shares_data
        t.shares_known = buildhelp.getknown('shares')
        t.tivos_data = [ (section, dict(config.items(section, raw=True))) for section in config.sections() \
                         if section.startswith('_tivo_')]
        t.tivos_known = buildhelp.getknown('tivos')
        t.help_list = buildhelp.gethelp()
        handler.wfile.write(t)

    def UpdateSettings(self, handler, query):
        config = ConfigParser.ConfigParser()
        config.read(config_file_path)
        for key in query:
            if key.startswith('Server.'):
                section, option = key.split('.')
                if option == "new__setting":
                    new_setting = query[key][0]
                    continue
                if option == "new__value":
                    new_value = query[key][0]
                    continue
                if query[key][0] == " ":
                    config.remove_option(section, option)
                else:
                    config.set(section, option, query[key][0])
        if not(new_setting == ' ' and new_value == ' '):
            config.set('Server', new_setting, new_value)

        sections = query['Section_Map'][0].split(']')
        sections.pop() #last item is junk
        for section in sections:
            ID, name = section.split('|')
            if query[ID][0] == "Delete_Me":
                config.remove_section(name)
                continue
            if query[ID][0] != name:
                config.remove_section(name)
                config.add_section(query[ID][0])
            for key in query:
                if key.startswith(ID + '.'):
                    junk, option = key.split('.')
                    if option == "new__setting":
                        new_setting = query[key][0]
                        continue
                    if option == "new__value":
                        new_value = query[key][0]
                        continue
                    if query[key][0] == " ":
                        config.remove_option(query[ID][0], option)
                    else:
                        config.set(query[ID][0], option, query[key][0])
            if not(new_setting == ' ' and new_value == ' '):
                config.set(query[ID][0], new_setting, new_value)
        if query['new_Section'][0] != " ":
            config.add_section(query['new_Section'][0])
        f = open(config_file_path, "w")
        config.write(f)
        f.close()

        subcname = query['Container'][0]
        cname = subcname.split('/')[0]
        handler.send_response(200)
        handler.end_headers()
        t = Template(file=os.path.join(SCRIPTDIR,'templates', 'redirect.tmpl'))
        t.container = cname
        t.time = '10'
        t.url = '/TiVoConnect?Command=Admin&Container=' + quote(cname)
        t.text = '<h3>Your Settings have been saved.</h3>  <br>You settings have been saved to the pyTivo.conf file.'+\
                 'However you will need to do a <b>Soft Reset</b> before these changes will take effect.'+\
                 '<br> The <a href="/TiVoConnect?Command=Admin&Container='+ quote(cname) +'"> Admin</a> page will reload in 10 seconds.'
        handler.wfile.write(t)

    def NPL(self, handler, query):
        shows_per_page = 50 #Change this to alter the number of shows returned per page
        subcname = query['Container'][0]
        cname = subcname.split('/')[0]
        folder = ''
        AnchorItem = ''
        AnchorOffset= ''
        for name, data in config.getShares():
            if cname == name:
                if 'tivo_mak' in data:
                    tivo_mak = data['tivo_mak']
                else:
                    tivo_mak = ""
                if 'togo_path' in data:
                    togo_path = data['togo_path']
                else:
                    togo_path = ""

        if 'TiVo' in query:
            tivoIP = query['TiVo'][0]
            theurl = 'https://'+ tivoIP +'/TiVoConnect?Command=QueryContainer&ItemCount='+ str(shows_per_page) +'&Container=/NowPlaying'
            if 'Folder' in query:
                folder += str(query['Folder'][0])
                theurl += '/' + folder
            if 'AnchorItem' in query:
                AnchorItem += str(query['AnchorItem'][0])
                theurl += '&AnchorItem=' + quote(AnchorItem)
            if 'AnchorOffset' in query:
                AnchorOffset += str(query['AnchorOffset'][0])
                theurl += '&AnchorOffset=' + AnchorOffset

            password = tivo_mak #TiVo MAK

            r=urllib2.Request(theurl)
            auth_handler = urllib2.HTTPDigestAuthHandler()
            auth_handler.add_password('TiVo DVR', tivoIP, 'tivo', password)
            opener = urllib2.build_opener(auth_handler)
            urllib2.install_opener(opener)

            if theurl in tivo_cache: #check to see if we have accessed this page before
                if tivo_cache[theurl]['thepage'] == '' or (time.time() - tivo_cache[theurl]['thepage_time']) >= 60: #if page is empty or old then retreive it
                    try:
                        handle = urllib2.urlopen(r)
                    except IOError, e:
                        handler.send_response(200)
                        handler.end_headers()
                        t = Template(file=os.path.join(SCRIPTDIR,'templates', 'redirect.tmpl'))
                        t.container = cname
                        t.time = '20'
                        t.url = '/TiVoConnect?Command=NPL&Container=' + quote(cname)
                        t.text = '<h3>Unable to Connect to TiVo.</h3>  <br>pyTivo was unable to connect to the TiVo at ' + tivoIP +\
                                 '<br>This most likely caused by an incorrect Media Access Key.  Please return to the ToGo page and double check your Media Access Key.' +\
                                 '<br> The <a href="/TiVoConnect?Command=NPL&Container='+ quote(cname) + '"> ToGo</a> page will reload in 20 seconds.'
                        handler.wfile.write(t)
                        return
                    tivo_cache[theurl]['thepage'] = handle.read()
                    tivo_cache[theurl]['thepage_time'] = time.time()
            else: #not in cache
                try:
                    handle = urllib2.urlopen(r)
                except IOError, e:
                    handler.send_response(200)
                    handler.end_headers()
                    t = Template(file=os.path.join(SCRIPTDIR,'templates', 'redirect.tmpl'))
                    t.container = cname
                    t.time = '20'
                    t.url = '/TiVoConnect?Command=NPL&Container=' + quote(cname)
                    t.text = '<h3>Unable to Connect to TiVo.</h3>  <br>pyTivo was unable to connect to the TiVo at ' + tivoIP +\
                             '<br>This most likely caused by an incorrect Media Access Key.  Please return to the ToGo page and double check your Media Access Key.' +\
                             '<br> The <a href="/TiVoConnect?Command=NPL&Container='+ quote(cname) + '"> ToGo</a> page will reload in 20 seconds.'
                    handler.wfile.write(t)
                    return
                tivo_cache[theurl] = {}
                tivo_cache[theurl]['thepage'] = handle.read()
                tivo_cache[theurl]['thepage_time'] = time.time()

            xmldoc = minidom.parseString(tivo_cache[theurl]['thepage'])
            items = xmldoc.getElementsByTagName('Item')
            TotalItems = xmldoc.getElementsByTagName('Details')[0].getElementsByTagName('TotalItems')[0].firstChild.data
            ItemStart = xmldoc.getElementsByTagName('ItemStart')[0].firstChild.data
            ItemCount = xmldoc.getElementsByTagName('ItemCount')[0].firstChild.data
            FirstAnchor = items[0].getElementsByTagName("Links")[0].getElementsByTagName("Content")[0].getElementsByTagName("Url")[0].firstChild.data

            data = []
            for item in items:
                entry = {}
                entry['Title'] = item.getElementsByTagName("Title")[0].firstChild.data
                entry['ContentType'] = item.getElementsByTagName("ContentType")[0].firstChild.data
                if (len(item.getElementsByTagName("CopyProtected")) >= 1):
                    entry['CopyProtected'] = item.getElementsByTagName("CopyProtected")[0].firstChild.data
                if (len(item.getElementsByTagName("UniqueId")) >= 1):
                    entry['UniqueId'] = item.getElementsByTagName("UniqueId")[0].firstChild.data
                if entry['ContentType'] == 'x-tivo-container/folder':
                    entry['TotalItems'] = item.getElementsByTagName("TotalItems")[0].firstChild.data
                    entry['LastChangeDate'] = item.getElementsByTagName("LastChangeDate")[0].firstChild.data
                    entry['LastChangeDate'] = time.strftime("%b %d, %Y", time.localtime(int(entry['LastChangeDate'], 16)))
                else:
                    link = item.getElementsByTagName("Links")[0]
                    if (len(link.getElementsByTagName("CustomIcon")) >= 1):
                        entry['Icon'] = link.getElementsByTagName("CustomIcon")[0].getElementsByTagName("Url")[0].firstChild.data
                    if (len(link.getElementsByTagName("Content")) >= 1):
                        entry['Url'] = link.getElementsByTagName("Content")[0].getElementsByTagName("Url")[0].firstChild.data
                        parse_url = urlparse(entry['Url'])
                        entry['Url'] = quote('http://' + parse_url[1].split(':')[0] + parse_url[2] + "?" + parse_url[4])
                    keys = ['SourceSize', 'Duration', 'CaptureDate', 'EpisodeTitle', 'Description', 'SourceChannel', 'SourceStation']
                    for key in keys:
                        try:
                            entry[key] = item.getElementsByTagName(key)[0].firstChild.data
                        except:
                            entry[key] = ''
                    entry['SourceSize'] = "%.3f GB" % float(float(entry['SourceSize'])/(1024*1024*1024))
                    entry['Duration'] = str(int(entry['Duration'])/(60*60*1000)).zfill(2) + ':' \
                                        + str((int(entry['Duration'])%(60*60*1000))/(60*1000)).zfill(2) + ':' \
                                        + str((int(entry['Duration'])/1000)%60).zfill(2)
                    entry['CaptureDate'] = time.strftime("%b %d, %Y", time.localtime(int(entry['CaptureDate'], 16)))

                data.append(entry)
        else:
            data = []
            tivoIP = ''
            TotalItems = 0
            ItemStart = 0
            ItemCount = 0
            FirstAnchor = ''

        subcname = query['Container'][0]
        cname = subcname.split('/')[0]
        handler.send_response(200)
        handler.send_header('Content-Type', 'text/html; charset=UTF-8')
        handler.end_headers()
        t = Template(file=os.path.join(SCRIPTDIR,'templates', 'npl.tmpl'))
        t.quote = quote
        t.folder = folder
        t.status = status
        t.tivo_mak = tivo_mak
        t.togo_path = togo_path
        t.tivos = handler.tivos
        t.tivoIP = tivoIP
        t.container = cname
        t.data = data
        t.unquote = unquote
        t.len = len
        t.TotalItems = int(TotalItems)
        t.ItemStart = int(ItemStart)
        t.ItemCount = int(ItemCount)
        t.FirstAnchor = quote(FirstAnchor)
        t.shows_per_page = shows_per_page
<<<<<<< HEAD
        o = ''.join([i for i in unicode(t) if i not in (u'\u200b')])
        handler.wfile.write(o.encode('latin-1'))
=======
        t.redirect = quote(unquote_plus(handler.path).split('/')[1])
        handler.wfile.write(unicode(t).encode('utf-8'))
>>>>>>> 0ae4e36c

    def get_tivo_file(self, url, mak, tivoIP, outfile):
        #global status
        cj = cookielib.LWPCookieJar()

        r=urllib2.Request(url)
        auth_handler = urllib2.HTTPDigestAuthHandler()
        auth_handler.add_password('TiVo DVR', tivoIP, 'tivo', mak)
        opener = urllib2.build_opener(urllib2.HTTPCookieProcessor(cj), auth_handler)
        urllib2.install_opener(opener)

        try:
            handle = urllib2.urlopen(r)
        except IOError, e:
            #If we get "Too many transfers error" try a second time.  For some reason
            #urllib2 does not properly close connections when a transfer is canceled.
            if e.code == 503:
                try:
                    handle = urllib2.urlopen(r)
                except IOError, e:
                    status[url]['running'] = False
                    status[url]['error'] = e.code
                    return
            else:
                status[url]['running'] = False
                status[url]['error'] = e.code
                return

        f = open(outfile, 'wb')
        kilobytes = 0
        start_time = time.time()
        output = handle.read(1024)
        while status[url]['running'] and output != '':
            kilobytes += 1
            f.write(output)
            if ((time.time() - start_time) >= 5):
                status[url]['rate'] = int(kilobytes/(time.time() - start_time))
                kilobytes = 0
                start_time = time.time()
            output = handle.read(1024)
        status[url]['running'] = False
        handle.close()
        f.close()
        return

    def ToGo(self, handler, query):
        subcname = query['Container'][0]
        cname = subcname.split('/')[0]
        tivoIP = query['TiVo'][0]
        for name, data in config.getShares():
            if cname == name:
                if 'tivo_mak' in data:
                    tivo_mak = data['tivo_mak']
                else:
                    tivo_mak = ""
                if 'togo_path' in data:
                    togo_path = data['togo_path']
                else:
                    togo_path = ""
        if tivo_mak != "" and togo_path != "":
            parse_url = urlparse(str(query['Url'][0]))
            theurl = 'http://' + parse_url[1].split(':')[0] + parse_url[2] + "?" + parse_url[4]
            password = tivo_mak #TiVo MAK
            name = unquote(parse_url[2])[10:300].split('.')
            name.insert(-1," - " + unquote(parse_url[4]).split("id=")[1] + ".")
            outfile = os.path.join(togo_path, "".join(name))

            status[theurl] = {'running':True, 'error':'', 'rate':'', 'finished':False}

            thread.start_new_thread(Admin.get_tivo_file, (self, theurl, password, tivoIP, outfile))

            handler.send_response(200)
            handler.end_headers()
            t = Template(file=os.path.join(SCRIPTDIR,'templates', 'redirect.tmpl'))
            command = query['Redirect'][0]
            t.time = '3'
            t.url = '/TiVoConnect?Command='+ command +'&Container='+ quote(cname) +'&TiVo=' + tivoIP
            t.text = '<h3>Transfer Initiated.</h3>  <br>You selected transfer has been initiated.'+\
                     '<br> The <a href="/TiVoConnect?Command='+ command +'&Container='+ quote(cname) +'&TiVo=' + tivoIP +'"> ToGo</a> page will reload in 3 seconds.'
            handler.wfile.write(t)
        else:
            handler.send_response(200)
            handler.end_headers()
            t = Template(file=os.path.join(SCRIPTDIR,'templates', 'redirect.tmpl'))
            command = query['Redirect'][0]
            t.time = '10'
            t.url = '/TiVoConnect?Command='+ command +'&Container='+ quote(cname) +'&TiVo=' + tivoIP
            t.text = '<h3>Missing Data.</h3>  <br>You must set both "tivo_mak" and "togo_path" before using this function.'+\
                     '<br> The <a href="/TiVoConnect?Command='+ command +'&Container='+ quote(cname) +'&TiVo=' + tivoIP +'"> ToGo</a> page will reload in 10 seconds.'
            handler.wfile.write(t)

    def ToGoStop(self, handler, query):
        parse_url = urlparse(str(query['Url'][0]))
        theurl = 'http://' + parse_url[1].split(':')[0] + parse_url[2] + "?" + parse_url[4]

        status[theurl]['running'] = False

        subcname = query['Container'][0]
        cname = subcname.split('/')[0]
        tivoIP = query['TiVo'][0]
        command = query['Redirect'][0]
        handler.send_response(200)
        handler.end_headers()
        t = Template(file=os.path.join(SCRIPTDIR,'templates', 'redirect.tmpl'))
        t.time = '3'
        t.url = '/TiVoConnect?Command='+ command +'&Container='+ quote(cname) +'&TiVo=' + tivoIP
        t.text = '<h3>Transfer Stopped.</h3>  <br>Your transfer has been stopped.'+\
                 '<br> The <a href="/TiVoConnect?Command='+ command +'&Container='+ quote(cname) +'&TiVo=' + tivoIP +'"> ToGo</a> page will reload in 3 seconds.'
        handler.wfile.write(t)


    def SaveNPL(self, handler, query):
        config = ConfigParser.ConfigParser()
        config.read(config_file_path)
        if 'tivo_mak' in query:
            config.set(query['Container'][0], 'tivo_mak', query['tivo_mak'][0])
        if 'togo_path' in query:
            config.set(query['Container'][0], 'togo_path', query['togo_path'][0])
        f = open(config_file_path, "w")
        config.write(f)
        f.close()

        subcname = query['Container'][0]
        cname = subcname.split('/')[0]
        handler.send_response(200)
        handler.end_headers()
        t = Template(file=os.path.join(SCRIPTDIR,'templates', 'redirect.tmpl'))
        t.container = cname
        t.time = '2'
        t.url = '/TiVoConnect?last_page=NPL&Command=Reset&Container=' + quote(cname)
        t.text = '<h3>Your Settings have been saved.</h3>  <br>You settings have been saved to the pyTivo.conf file.'+\
                 'pyTivo will now do a <b>Soft Reset</b> to allow these changes to take effect.'+\
                 '<br> The <a href="/TiVoConnect?last_page=NPL&Command=Reset&Container='+ quote(cname) +'"> Reset</a> will occur in 2 seconds.'
        handler.wfile.write(t)<|MERGE_RESOLUTION|>--- conflicted
+++ resolved
@@ -289,13 +289,7 @@
         t.ItemCount = int(ItemCount)
         t.FirstAnchor = quote(FirstAnchor)
         t.shows_per_page = shows_per_page
-<<<<<<< HEAD
-        o = ''.join([i for i in unicode(t) if i not in (u'\u200b')])
-        handler.wfile.write(o.encode('latin-1'))
-=======
-        t.redirect = quote(unquote_plus(handler.path).split('/')[1])
         handler.wfile.write(unicode(t).encode('utf-8'))
->>>>>>> 0ae4e36c
 
     def get_tivo_file(self, url, mak, tivoIP, outfile):
         #global status
